--- conflicted
+++ resolved
@@ -88,19 +88,10 @@
 	private static final Logger LOGGER = LoggerFactory.getLogger(AccessWorker.class);
 
 	/**
-<<<<<<< HEAD
 	 * Listens for Access messages for creating Deployments for Access of Resources
 	 */
 	@Async
-	public Future<AccessJob> run(Job job, WorkerCallback callback) {
-=======
-	 * Listens for Kafka Access messages for creating Deployments for Access of Resources
-	 * @throws InterruptedException 
-	 */
-	@Async
-	public Future<AccessJob> run(ConsumerRecord<String, String> consumerRecord, Producer<String, String> producer,
-			WorkerCallback callback) throws InterruptedException {
->>>>>>> d41a2857
+	public Future<AccessJob> run(Job job, WorkerCallback callback) throws InterruptedException {
 		AccessJob accessJob = null;
 		try {
 			// Parse the Job information
@@ -129,15 +120,9 @@
 			processGeoServerType(job, accessJob, job.getJobId());
 
 		} catch (InterruptedException exception) {
-<<<<<<< HEAD
 			String error = String.format("Thread interrupt received for Job %s", job.getJobId());
-			LOGGER.error(error, exception, new AuditElement(job.getJobId(), "accessJobTerminated", ""));
-			pzLogger.log(error, Severity.INFORMATIONAL);
-=======
-			String error = String.format("Thread interrupt received for Job %s", consumerRecord.key());
 			LOGGER.error(error, exception);
-			pzLogger.log(error, Severity.INFORMATIONAL, new AuditElement(consumerRecord.key(), "accessJobTerminated", ""));
->>>>>>> d41a2857
+			pzLogger.log(error, Severity.INFORMATIONAL, new AuditElement(job.getJobId(), "accessJobTerminated", ""));
 			StatusUpdate statusUpdate = new StatusUpdate(StatusUpdate.STATUS_CANCELLED);
 			statusUpdate.setJobId(job.getJobId());
 			try {
@@ -147,7 +132,7 @@
 						"Error sending Cancelled Status from Job %s: %s. The Job was cancelled, but its status will not be updated in the Job Manager.",
 						job.getJobId(), jsonException.getMessage());
 				LOGGER.error(error, jsonException);
-				pzLogger.log(error, Severity.ERROR, new AuditElement(consumerRecord.key(), "failedToSendCancelledStatus", ""));
+				pzLogger.log(error, Severity.ERROR, new AuditElement(job.getJobId(), "failedToSendCancelledStatus", ""));
 			}
 			throw exception;
 		} catch (Exception exception) {
