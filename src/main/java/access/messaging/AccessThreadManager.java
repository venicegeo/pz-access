/**
 * Copyright 2016, RadiantBlue Technologies, Inc.
 * 
 * Licensed under the Apache License, Version 2.0 (the "License");
 * you may not use this file except in compliance with the License.
 * You may obtain a copy of the License at
 * 
 *   http://www.apache.org/licenses/LICENSE-2.0
 * 
 * Unless required by applicable law or agreed to in writing, software
 * distributed under the License is distributed on an "AS IS" BASIS,
 * WITHOUT WARRANTIES OR CONDITIONS OF ANY KIND, either express or implied.
 * See the License for the specific language governing permissions and
 * limitations under the License.
 **/
package access.messaging;

import java.io.IOException;
import java.util.ArrayList;
import java.util.HashMap;
import java.util.List;
import java.util.Map;
import java.util.concurrent.Future;

import org.slf4j.Logger;
import org.slf4j.LoggerFactory;
import org.springframework.amqp.rabbit.annotation.Exchange;
import org.springframework.amqp.rabbit.annotation.Queue;
import org.springframework.amqp.rabbit.annotation.QueueBinding;
import org.springframework.amqp.rabbit.annotation.RabbitListener;
import org.springframework.beans.factory.annotation.Autowired;
import org.springframework.beans.factory.annotation.Value;
import org.springframework.stereotype.Component;

import com.fasterxml.jackson.databind.ObjectMapper;

import messaging.job.JobMessageFactory;
import messaging.job.WorkerCallback;
import model.job.Job;
import model.job.type.AbortJob;
import model.logger.Severity;
import model.request.PiazzaJobRequest;
import util.PiazzaLogger;

/**
 * Manager class for Access Jobs. Handles an incoming Access Job request by creating a GeoServer deployment, or
 * returning a file location. This manages the Thread Pool of Access Workers.
 * 
 * @author Patrick.Doody
 * 
 */
@Component
public class AccessThreadManager {
	@Autowired
	private PiazzaLogger pzLogger;
	@Autowired
	private AccessWorker accessWorker;
	@Autowired
	private ObjectMapper objectMapper;

	@Value("${SPACE}")
	private String space;

	private Map<String, Future<?>> runningJobs = new HashMap<>();
	private static final Logger LOGGER = LoggerFactory.getLogger(AccessThreadManager.class);
<<<<<<< HEAD
=======
	private static final String LOGGER_FORMAT = "%s-%s";
	private static final String ACCESS_TOPIC_NAME = AccessJob.class.getSimpleName();

	/**
	 * Manages the Access Jobs Thread Pools
	 */
	public AccessThreadManager() {
		// Empty Constructor for unit tests
	}

	/**
	 * Initializes consumer listeners for the thread pool workers.
	 */
	@PostConstruct
	public void initialize() {
		// Initialize the Kafka Producer
		producer = KafkaClientFactory.getProducer(kafkaAddress);

		// Initialize the Map of running Threads
		runningJobs = new HashMap<>();

		// Start polling for Kafka Jobs on the Group Consumer.
		// Occurs on a separate Thread to not block Spring.
		new Thread(() -> pollAccessJobs()).start();

		// Start polling for Kafka Abort Jobs on the unique Consumer.
		new Thread(() -> pollAbortJobs()).start();
	}

	/**
	 * Opens up a Kafka Consumer to poll for all Access Jobs that should be processed by this component.
	 */
	public void pollAccessJobs() {

		Consumer<String, String> generalConsumer = null;

		try {
			// Callback that will be invoked when a Worker completes. This will
			// remove the Job Id from the running Jobs list.
			WorkerCallback callback = jobId -> runningJobs.remove(jobId);

			// Create the General Group Consumer
			generalConsumer = KafkaClientFactory.getConsumer(kafkaAddress, kafkaGroup);
			List<String> topics = Arrays.asList(String.format(LOGGER_FORMAT, ACCESS_TOPIC_NAME, space));
			// Log topics we're listening to
			pzLogger.log(String.format("Begin listening to Kafka topics : %s", String.join(", ", topics)), Severity.INFORMATIONAL);
			// Listen
			generalConsumer.subscribe(topics);

			// Poll
			while (!closed.get()) {
				ConsumerRecords<String, String> consumerRecords = generalConsumer.poll(1000);
				// Handle new Messages on this topic.
				for (ConsumerRecord<String, String> consumerRecord : consumerRecords) {
					pzLogger.log(String.format("Processing Job ID %s on Access Worker Thread.", consumerRecord.key()),
							Severity.INFORMATIONAL);

					try {
						// Create a new worker to process this message and add it to
						// the thread pool.
						Future<?> workerFuture = accessWorker.run(consumerRecord, producer, callback);
						runningJobs.put(consumerRecord.key(), workerFuture);
					} catch (InterruptedException e) {
						LOGGER.error("Job was killed successfully.", e);
					}
				}
			}
		} catch (WakeupException exception) {
			String error = String.format("Polling Thread forcefully closed: %s", exception.getMessage());
			LOGGER.error(error, exception, new AuditElement("access", "kafkaListenerShutDown", ""));
			pzLogger.log(error, Severity.ERROR);
		} finally {
			if (generalConsumer != null) {
				generalConsumer.close();
			}
		}
	}
>>>>>>> d41a2857

	/**
	 * Processes an Abort Job message coming in through the queue. If this component contains that job, it will cancel
	 * it.
	 * 
	 * @param abortJobRequest
	 *            The request containing the information about the Job cancellation request
	 */
<<<<<<< HEAD
	@RabbitListener(bindings = @QueueBinding(key = "AbortJob-${SPACE}", value = @Queue(exclusive = "true", autoDelete = "true", durable = "true"), exchange = @Exchange(value = JobMessageFactory.PIAZZA_EXCHANGE_NAME, autoDelete = "false", durable = "true")))
	public void processAbortJob(final String abortJobRequest) {
		String jobId = null;
=======
	public void pollAbortJobs() {

		Consumer<String, String> uniqueConsumer = null;

>>>>>>> d41a2857
		try {
			PiazzaJobRequest request = objectMapper.readValue(abortJobRequest, PiazzaJobRequest.class);
			jobId = ((AbortJob) request.jobType).getJobId();
		} catch (Exception exception) {
			String error = String.format("Error Aborting Job. Could not get the Job ID from the Message with error:  %s",
					exception.getMessage());
			LOGGER.error(error, exception);
			pzLogger.log(error, Severity.ERROR);
<<<<<<< HEAD
=======
		} finally {
			if (uniqueConsumer != null) {
				uniqueConsumer.close();
			}
		}
	}

	private void handleNewMessages(ConsumerRecord<String, String> consumerRecord) {
		// Determine if this Job Id is being processed by this
		// component.
		String jobId = getJobId(consumerRecord.value());
		if (jobId == null) {
			return;
>>>>>>> d41a2857
		}

		if (runningJobs.containsKey(jobId)) {
			// Cancel the Running Job
			runningJobs.get(jobId).cancel(true);
			// Remove it from the list of Running Jobs
			runningJobs.remove(jobId);
		}
	}

	/**
	 * Processes an Access Job message coming through the Queue
	 * 
	 * @param accessJobRequest
	 *            The Access Job request
	 */
	@RabbitListener(bindings = @QueueBinding(key = "AccessJob-${SPACE}", value = @Queue(value = "AccessJob-${SPACE}", autoDelete = "false", durable = "true"), exchange = @Exchange(value = JobMessageFactory.PIAZZA_EXCHANGE_NAME, autoDelete = "false", durable = "true")))
	public void processAccessJob(String accessJobRequest) {
		try {
			// Callback that will be invoked when a Worker completes. This will
			// remove the Job Id from the running Jobs list.
			WorkerCallback callback = (String jobId) -> runningJobs.remove(jobId);
			// Get the Job Model
			Job job = objectMapper.readValue(accessJobRequest, Job.class);
			// Process the work
			Future<?> workerFuture = accessWorker.run(job, callback);
			// Keep track of this running Job's ID
			runningJobs.put(job.getJobId(), workerFuture);
		} catch (IOException exception) {
			String error = String.format("Error Reading Access Job Message from Queue %s", exception.getMessage());
			LOGGER.error(error, exception);
			pzLogger.log(error, Severity.ERROR);
		}
	}

	/**
	 * Returns a list of the Job Ids that are currently being processed by this instance
	 * 
	 * @return The list of Job Ids
	 */
	public List<String> getRunningJobIds() {
		return new ArrayList<>(runningJobs.keySet());
	}

}<|MERGE_RESOLUTION|>--- conflicted
+++ resolved
@@ -63,86 +63,6 @@
 
 	private Map<String, Future<?>> runningJobs = new HashMap<>();
 	private static final Logger LOGGER = LoggerFactory.getLogger(AccessThreadManager.class);
-<<<<<<< HEAD
-=======
-	private static final String LOGGER_FORMAT = "%s-%s";
-	private static final String ACCESS_TOPIC_NAME = AccessJob.class.getSimpleName();
-
-	/**
-	 * Manages the Access Jobs Thread Pools
-	 */
-	public AccessThreadManager() {
-		// Empty Constructor for unit tests
-	}
-
-	/**
-	 * Initializes consumer listeners for the thread pool workers.
-	 */
-	@PostConstruct
-	public void initialize() {
-		// Initialize the Kafka Producer
-		producer = KafkaClientFactory.getProducer(kafkaAddress);
-
-		// Initialize the Map of running Threads
-		runningJobs = new HashMap<>();
-
-		// Start polling for Kafka Jobs on the Group Consumer.
-		// Occurs on a separate Thread to not block Spring.
-		new Thread(() -> pollAccessJobs()).start();
-
-		// Start polling for Kafka Abort Jobs on the unique Consumer.
-		new Thread(() -> pollAbortJobs()).start();
-	}
-
-	/**
-	 * Opens up a Kafka Consumer to poll for all Access Jobs that should be processed by this component.
-	 */
-	public void pollAccessJobs() {
-
-		Consumer<String, String> generalConsumer = null;
-
-		try {
-			// Callback that will be invoked when a Worker completes. This will
-			// remove the Job Id from the running Jobs list.
-			WorkerCallback callback = jobId -> runningJobs.remove(jobId);
-
-			// Create the General Group Consumer
-			generalConsumer = KafkaClientFactory.getConsumer(kafkaAddress, kafkaGroup);
-			List<String> topics = Arrays.asList(String.format(LOGGER_FORMAT, ACCESS_TOPIC_NAME, space));
-			// Log topics we're listening to
-			pzLogger.log(String.format("Begin listening to Kafka topics : %s", String.join(", ", topics)), Severity.INFORMATIONAL);
-			// Listen
-			generalConsumer.subscribe(topics);
-
-			// Poll
-			while (!closed.get()) {
-				ConsumerRecords<String, String> consumerRecords = generalConsumer.poll(1000);
-				// Handle new Messages on this topic.
-				for (ConsumerRecord<String, String> consumerRecord : consumerRecords) {
-					pzLogger.log(String.format("Processing Job ID %s on Access Worker Thread.", consumerRecord.key()),
-							Severity.INFORMATIONAL);
-
-					try {
-						// Create a new worker to process this message and add it to
-						// the thread pool.
-						Future<?> workerFuture = accessWorker.run(consumerRecord, producer, callback);
-						runningJobs.put(consumerRecord.key(), workerFuture);
-					} catch (InterruptedException e) {
-						LOGGER.error("Job was killed successfully.", e);
-					}
-				}
-			}
-		} catch (WakeupException exception) {
-			String error = String.format("Polling Thread forcefully closed: %s", exception.getMessage());
-			LOGGER.error(error, exception, new AuditElement("access", "kafkaListenerShutDown", ""));
-			pzLogger.log(error, Severity.ERROR);
-		} finally {
-			if (generalConsumer != null) {
-				generalConsumer.close();
-			}
-		}
-	}
->>>>>>> d41a2857
 
 	/**
 	 * Processes an Abort Job message coming in through the queue. If this component contains that job, it will cancel
@@ -151,16 +71,9 @@
 	 * @param abortJobRequest
 	 *            The request containing the information about the Job cancellation request
 	 */
-<<<<<<< HEAD
 	@RabbitListener(bindings = @QueueBinding(key = "AbortJob-${SPACE}", value = @Queue(exclusive = "true", autoDelete = "true", durable = "true"), exchange = @Exchange(value = JobMessageFactory.PIAZZA_EXCHANGE_NAME, autoDelete = "false", durable = "true")))
 	public void processAbortJob(final String abortJobRequest) {
 		String jobId = null;
-=======
-	public void pollAbortJobs() {
-
-		Consumer<String, String> uniqueConsumer = null;
-
->>>>>>> d41a2857
 		try {
 			PiazzaJobRequest request = objectMapper.readValue(abortJobRequest, PiazzaJobRequest.class);
 			jobId = ((AbortJob) request.jobType).getJobId();
@@ -169,22 +82,6 @@
 					exception.getMessage());
 			LOGGER.error(error, exception);
 			pzLogger.log(error, Severity.ERROR);
-<<<<<<< HEAD
-=======
-		} finally {
-			if (uniqueConsumer != null) {
-				uniqueConsumer.close();
-			}
-		}
-	}
-
-	private void handleNewMessages(ConsumerRecord<String, String> consumerRecord) {
-		// Determine if this Job Id is being processed by this
-		// component.
-		String jobId = getJobId(consumerRecord.value());
-		if (jobId == null) {
-			return;
->>>>>>> d41a2857
 		}
 
 		if (runningJobs.containsKey(jobId)) {
@@ -217,6 +114,8 @@
 			String error = String.format("Error Reading Access Job Message from Queue %s", exception.getMessage());
 			LOGGER.error(error, exception);
 			pzLogger.log(error, Severity.ERROR);
+		} catch (InterruptedException exception) {
+			LOGGER.info("Job Successfully Cancelled.",exception);
 		}
 	}
 
