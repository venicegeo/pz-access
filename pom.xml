<?xml version="1.0" encoding="UTF-8"?>
<project xmlns="http://maven.apache.org/POM/4.0.0" xmlns:xsi="http://www.w3.org/2001/XMLSchema-instance"
	xsi:schemaLocation="http://maven.apache.org/POM/4.0.0 http://maven.apache.org/xsd/maven-4.0.0.xsd">
	<modelVersion>4.0.0</modelVersion>

	<groupId>org.venice.piazza</groupId>
	<artifactId>piazza-access</artifactId>
	<version>1.0.0</version>

	<packaging>jar</packaging>

	<parent>
		<groupId>org.springframework.boot</groupId>
		<artifactId>spring-boot-starter-parent</artifactId>
		<version>1.4.1.RELEASE</version>
	</parent>

	<repositories>
		<repository>
			<id>nexus</id>
			<url>${env.ARTIFACT_STORAGE_URL}</url>
		</repository>
	</repositories>

	<dependencies>
		<dependency>
			<groupId>org.springframework.boot</groupId>
			<artifactId>spring-boot-starter-web</artifactId>
		</dependency>

		<dependency>
			<groupId>org.springframework.boot</groupId>
			<artifactId>spring-boot-starter-data-jpa</artifactId>
		</dependency>

		<dependency>
			<groupId>org.springframework.boot</groupId>
			<artifactId>spring-boot-starter-amqp</artifactId>
		</dependency>

		<dependency>
			<groupId>org.postgresql</groupId>
			<artifactId>postgresql</artifactId>
			<version>42.1.1</version>
		</dependency>

		<dependency>
			<groupId>org.apache.directory.studio</groupId>
			<artifactId>org.apache.commons.io</artifactId>
			<version>2.4</version>
		</dependency>

		<dependency>
			<groupId>org.venice.piazza</groupId>
			<artifactId>pz-jobcommon</artifactId>
<<<<<<< HEAD
			<version>RABBIT</version>
=======
			<version>1-0-2-4-g22ef4cf</version>
>>>>>>> d41a2857
		</dependency>

		<dependency>
			<groupId>com.fasterxml.jackson.dataformat</groupId>
			<artifactId>jackson-dataformat-xml</artifactId>
		</dependency>

		<dependency>
			<groupId>org.codehaus.woodstox</groupId>
			<artifactId>woodstox-core-asl</artifactId>
			<version>4.4.1</version>
		</dependency>

		<dependency>
			<groupId>joda-time</groupId>
			<artifactId>joda-time</artifactId>
		</dependency>

		<dependency>
			<groupId>org.mockito</groupId>
			<artifactId>mockito-core</artifactId>
			<scope>test</scope>
		</dependency>

		<dependency>
			<groupId>com.amazonaws</groupId>
			<artifactId>aws-java-sdk-s3</artifactId>
			<version>1.10.43</version>
		</dependency>

		<dependency>
			<groupId>org.springframework</groupId>
			<artifactId>spring-test</artifactId>
			<version>4.3.5.RELEASE</version>
			<scope>test</scope>
		</dependency>

		<dependency>
			<groupId>junit</groupId>
			<artifactId>junit</artifactId>
			<scope>test</scope>
		</dependency>

		<dependency>
			<groupId>org.geotools.jdbc</groupId>
			<artifactId>gt-jdbc-postgis</artifactId>
			<version>${geotools.version}</version>
		</dependency>

		<dependency>
			<groupId>org.geotools</groupId>
			<artifactId>gt-geojson</artifactId>
			<version>${geotools.version}</version>
		</dependency>

		<dependency>
			<groupId>org.geotools</groupId>
			<artifactId>gt-referencing</artifactId>
			<version>${geotools.version}</version>
		</dependency>

		<dependency>
			<groupId>org.geotools</groupId>
			<artifactId>gt-epsg-hsql</artifactId>
			<version>${geotools.version}</version>
		</dependency>

		<dependency>
			<groupId>org.geotools</groupId>
			<artifactId>gt-epsg-extension</artifactId>
			<version>${geotools.version}</version>
		</dependency>

		<dependency>
			<groupId>org.springframework.boot</groupId>
			<artifactId>spring-boot-starter-data-elasticsearch</artifactId>
		</dependency>

	</dependencies>

	<properties>
		<java.version>1.8</java.version>
		<geotools.version>14.2</geotools.version>
	</properties>

	<build>
		<plugins>
			<plugin>
				<groupId>org.springframework.boot</groupId>
				<artifactId>spring-boot-maven-plugin</artifactId>
			</plugin>
		</plugins>
	</build>

	<profiles>
		<profile>
			<id>coverage-per-test</id>
			<build>
				<plugins>
					<plugin>
						<groupId>org.apache.maven.plugins</groupId>
						<artifactId>maven-surefire-plugin</artifactId>
						<version>2.17</version>
						<configuration>
							<properties>
								<property>
									<name>listener</name>
									<value>org.sonar.java.jacoco.JUnitListener</value>
								</property>
							</properties>
						</configuration>
					</plugin>
				</plugins>
			</build>

			<dependencies>
				<dependency>
					<groupId>org.sonarsource.java</groupId>
					<artifactId>sonar-jacoco-listeners</artifactId>
					<version>3.8</version>
					<scope>test</scope>
				</dependency>
			</dependencies>
		</profile>
	</profiles>
</project><|MERGE_RESOLUTION|>--- conflicted
+++ resolved
@@ -53,11 +53,7 @@
 		<dependency>
 			<groupId>org.venice.piazza</groupId>
 			<artifactId>pz-jobcommon</artifactId>
-<<<<<<< HEAD
 			<version>RABBIT</version>
-=======
-			<version>1-0-2-4-g22ef4cf</version>
->>>>>>> d41a2857
 		</dependency>
 
 		<dependency>
